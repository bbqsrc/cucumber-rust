// Copyright (c) 2018  Brendan Molloy <brendan@bbqsrc.net>
//
// Licensed under the Apache License, Version 2.0 <LICENSE-APACHE or
// http://www.apache.org/licenses/LICENSE-2.0> or the MIT license
// <LICENSE-MIT or http://opensource.org/licenses/MIT>, at your
// option. This file may not be copied, modified, or distributed
// except according to those terms.

<<<<<<< HEAD
#![cfg_attr(feature = "nightly", feature(set_stdio))]
=======
#![feature(set_stdio)]
>>>>>>> 8364132e

pub extern crate gherkin_rust as gherkin;
pub extern crate regex;
extern crate termcolor;
extern crate pathdiff;
extern crate textwrap;
extern crate clap;

use gherkin::{Step, StepType, Feature};
pub use gherkin::Scenario;
use regex::Regex;
use std::collections::HashMap;
use std::fs::{self, File};
use std::hash::{Hash, Hasher};
use std::io::{Read, Write, stderr};
use std::ops::Deref;
use std::path::Path;

mod output;
pub mod cli;

use output::OutputVisitor;
pub use output::default::DefaultOutput;
<<<<<<< HEAD


mod panic_trap;
use panic_trap::{PanicDetails, PanicTrap};
=======
>>>>>>> 8364132e

pub trait World: Default {}

#[derive(Debug, Clone)]
pub struct HashableRegex(pub Regex);

impl Hash for HashableRegex {
    fn hash<H: Hasher>(&self, state: &mut H) {
        self.0.as_str().hash(state);
    }
}

impl PartialEq for HashableRegex {
    fn eq(&self, other: &HashableRegex) -> bool {
        self.0.as_str() == other.0.as_str()
    }
}

impl Eq for HashableRegex {}

impl Deref for HashableRegex {
    type Target = Regex;

    fn deref(&self) -> &Regex {
        &self.0
    }
}

type TestFn<T> = fn(&mut T, &Step) -> ();
type TestRegexFn<T> = fn(&mut T, &[String], &Step) -> ();

pub struct TestCase<T: Default> {
    pub test: TestFn<T>
}

impl<T: Default> TestCase<T> {
    pub fn new(test: TestFn<T>) -> TestCase<T> {
        TestCase {
            test: test
        }
    }
}

pub struct RegexTestCase<'a, T: 'a + Default> {
    pub test: TestRegexFn<T>,
    _marker: std::marker::PhantomData<&'a T>
}

impl<'a, T: Default> RegexTestCase<'a, T> {
    pub fn new(test: TestRegexFn<T>) -> RegexTestCase<'a, T> {
        RegexTestCase {
            test: test,
            _marker: std::marker::PhantomData
        }
    }
}

pub struct Steps<'s, T: 's + Default> {
    pub given: HashMap<&'static str, TestCase<T>>,
    pub when: HashMap<&'static str, TestCase<T>>,
    pub then: HashMap<&'static str, TestCase<T>>,
    pub regex: RegexSteps<'s, T>
}

pub struct RegexSteps<'s, T: 's + Default> {
    pub given: HashMap<HashableRegex, RegexTestCase<'s, T>>,
    pub when: HashMap<HashableRegex, RegexTestCase<'s, T>>,
    pub then: HashMap<HashableRegex, RegexTestCase<'s, T>>,
}

pub enum TestCaseType<'a, T> where T: 'a, T: Default {
    Normal(&'a TestCase<T>),
    Regex(&'a RegexTestCase<'a, T>, Vec<String>)
}

pub enum TestResult {
    MutexPoisoned,
    Skipped,
    Unimplemented,
    Pass,
    Fail(PanicDetails, Vec<u8>)
}

impl<'s, T: Default> Steps<'s, T> {
    pub fn new() -> Steps<'s, T> {
        let regex_tests = RegexSteps {
            given: HashMap::new(),
            when: HashMap::new(),
            then: HashMap::new()
        };

        Steps {
            given: HashMap::new(),
            when: HashMap::new(),
            then: HashMap::new(),
            regex: regex_tests
        }
    }

    fn test_bag_for<'a>(&self, ty: StepType) -> &HashMap<&'static str, TestCase<T>> {
        match ty {
            StepType::Given => &self.given,
            StepType::When => &self.when,
            StepType::Then => &self.then
        }
    }

    fn regex_bag_for<'a>(&'a self, ty: StepType) -> &HashMap<HashableRegex, RegexTestCase<'a, T>> {
        match ty {
            StepType::Given => &self.regex.given,
            StepType::When => &self.regex.when,
            StepType::Then => &self.regex.then
        }
    }

    fn test_type(&'s self, step: &Step) -> Option<TestCaseType<'s, T>> {
        let test_bag = self.test_bag_for(step.ty);

        match test_bag.get(&*step.value) {
            Some(v) => Some(TestCaseType::Normal(v)),
            None => {
                let regex_bag = self.regex_bag_for(step.ty);

                let result = regex_bag.iter()
                    .find(|(regex, _)| regex.is_match(&step.value));

                match result {
                    Some((regex, tc)) => {
                        let matches = regex.0.captures(&step.value).unwrap();
                        let matches: Vec<String> = matches.iter().map(|x| x.unwrap().as_str().to_string()).collect();
                        Some(TestCaseType::Regex(tc, matches))
                    },
                    None => {
                        None
                    }
                }
            }
        }
    }

    fn run_test_inner<'a>(
        &'s self,
        world: &mut T,
        test_type: TestCaseType<'s, T>,
        step: &'a gherkin::Step
    ) {
        match test_type {
            TestCaseType::Normal(t) => (t.test)(world, &step),
            TestCaseType::Regex(t, ref c) => (t.test)(world, c, &step)
        };
    }

    fn run_test<'a>(&'s self, world: &mut T, test_type: TestCaseType<'s, T>, step: &'a Step, suppress_output: bool) -> TestResult {
        let test_result = PanicTrap::run(suppress_output, move || {
            self.run_test_inner(world, test_type, &step)
        });

        match test_result.result {
            Ok(_) => TestResult::Pass,
<<<<<<< HEAD
            Err(panic_info) => {
                if panic_info.payload == "not yet implemented" {
                    TestResult::Unimplemented
                } else {
                    TestResult::Fail(panic_info, test_result.stdout)

=======
            Err(any) => {
                let mut state = last_panic_hook.lock().expect("unpoisoned");
                let loc = match &*state {
                    Some(v) => &v,
                    None => "unknown"
                };

                let s = {
                    if let Some(s) = any.downcast_ref::<String>() {
                        s.as_str()
                    } else if let Some(s) = any.downcast_ref::<&str>() {
                        *s
                    } else {
                        ""
                    }
                };

                if s.ends_with("test skipped") {
                    TestResult::Skipped
                } else {
                    let mut m = format!("Panicked with: {}", s);

                    if &captured_io.stdout.len() > &0usize {
                        m.push_str("\n\n");
                        m.push_str(&String::from_utf8_lossy(&captured_io.stdout));
                    }

                    TestResult::Fail(m, loc.to_owned())
>>>>>>> 8364132e
                }
            }
        }
    }

    fn run_scenario<'a>(
        &'s self,
        feature: &'a gherkin::Feature,
        scenario: &'a gherkin::Scenario,
        before_fns: &'a Option<&[fn(&Scenario) -> ()]>,
        after_fns: &'a Option<&[fn(&Scenario) -> ()]>,
<<<<<<< HEAD
        suppress_output: bool,
=======
        last_panic: Arc<Mutex<Option<String>>>,
>>>>>>> 8364132e
        output: &mut impl OutputVisitor
    ) -> bool {
        output.visit_scenario(&scenario);

        let mut has_failures = false;

<<<<<<< HEAD
        let mut world = {
            let panic_trap = PanicTrap::run(suppress_output, || T::default());
            match panic_trap.result {
                Ok(v) => v,
                Err(panic_info) => {
                    eprintln!("Panic caught during world creation. Panic location: {}", panic_info.location);
                    if panic_trap.stdout.len() > 0 {
                        eprintln!("Captured output was:");
                        Write::write(&mut stderr(), &panic_trap.stdout).unwrap();
                    }
                    panic!(panic_info.payload);
=======
        let captured_io = capture_io(|| T::default());
        let mut world = match captured_io.result {
            Ok(v) => v,
            Err(e) => {
                eprintln!("An error occurred creating world:");
                if &captured_io.stdout.len() > &0usize {
                    let msg = String::from_utf8_lossy(&captured_io.stdout).to_string();
                    panic!(msg);
                } else {
                    panic!(e);
>>>>>>> 8364132e
                }
            }
        };

        if let Some(before_fns) = before_fns {
            for f in before_fns.iter() {
                f(&scenario);
            }
        }

        let mut steps: Vec<&'a Step> = vec![];
        if let Some(ref bg) = &feature.background {
            for s in &bg.steps {
                steps.push(&s);
            }
        }

        for s in &scenario.steps {
            steps.push(&s);
        }

        let mut is_skipping = false;

        for step in steps.iter() {
            output.visit_step(&scenario, &step);

            let test_type = match self.test_type(&step) {
                Some(v) => v,
                None => {
                    output.visit_step_result(&scenario, &step, &TestResult::Unimplemented);
                    if !is_skipping {
                        is_skipping = true;
                        output.visit_scenario_skipped(&scenario);
                    }
                    continue;
                }
            };

            if is_skipping {
                output.visit_step_result(&scenario, &step, &TestResult::Skipped);
            } else {
                let result = self.run_test(&mut world, test_type, &step, suppress_output);
                output.visit_step_result(&scenario, &step, &result);
                match result {
<<<<<<< HEAD
                    TestResult::Pass => {},
                    TestResult::Fail(_, _) => { 
                        has_failures = true;
                        is_skipping = true;
                    },
=======
                    TestResult::Pass => {}
                    TestResult::Fail(_, _) => {
                        has_failures = true;
                        is_skipping = true;
                    }
>>>>>>> 8364132e
                    _ => {
                        is_skipping = true;
                        output.visit_scenario_skipped(&scenario);
                    }
                };
            }
        }

        if let Some(after_fns) = after_fns {
            for f in after_fns.iter() {
                f(&scenario);
            }
        }

        output.visit_scenario_end(&scenario);

        has_failures
    }
    
    pub fn run<'a>(
        &'s self,
        feature_path: &Path,
        before_fns: Option<&[fn(&Scenario) -> ()]>,
        after_fns: Option<&[fn(&Scenario) -> ()]>,
        options: cli::CliOptions,
        output: &mut impl OutputVisitor
    ) -> bool {
        output.visit_start();
        
        let feature_path = fs::read_dir(feature_path).expect("feature path to exist");
        let mut has_failures = false;

        for entry in feature_path {
            let path = entry.unwrap().path();
            let mut file = File::open(&path).expect("file to open");
            let mut buffer = String::new();
            file.read_to_string(&mut buffer).unwrap();
            
            let feature = match Feature::try_from(&*buffer) {
                Ok(v) => v,
                Err(e) => {
                    output.visit_feature_error(&path, &e);
                    has_failures = true;
                    continue;
                }
            };

            output.visit_feature(&feature, &path);

            for scenario in (&feature.scenarios).iter() {
                if let Some(ref regex) = options.filter {
                    if !regex.is_match(&scenario.name) {
                        continue;
                    }
                }
<<<<<<< HEAD
                if !self.run_scenario(&feature, &scenario, &before_fns, &after_fns, options.suppress_output, output) {
=======
                if !self.run_scenario(&feature, &scenario, &before_fns, &after_fns, last_panic.clone(), output) {
>>>>>>> 8364132e
                    has_failures = true;
                }
            }

            output.visit_feature_end(&feature);
        }
        
        output.visit_finish();

        has_failures
    }
}

#[doc(hidden)]
pub fn tag_rule_applies(scenario: &Scenario, rule: &str) -> bool {
    if let Some(ref tags) = &scenario.tags {
        let tags: Vec<&str> = tags.iter().map(|s| s.as_str()).collect();
        let rule_chunks = rule.split(" ");
        // TODO: implement a sane parser for this
        for rule in rule_chunks {
            if rule == "and" || rule == "or" {
                // TODO: implement handling for this
                continue;
            }

            if !tags.contains(&rule) {
                return false;
            }
        }

        true
    } else {
        true
    }
}

#[macro_export]
macro_rules! before {
    (
        $fnname:ident: $tagrule:tt $scenariofn:expr
    ) => {
        fn $fnname(scenario: &$crate::Scenario) {
            let scenario_closure: fn(&$crate::Scenario) -> () = $scenariofn;
            let tag_rule: &str = $tagrule;

            // TODO check tags
            if $crate::tag_rule_applies(scenario, tag_rule) {
                scenario_closure(scenario);
            }
        }
    };

    (
        $fnname:ident $scenariofn:expr
    ) => {
        before!($fnname: "" $scenariofn);
    };
}

// This is just a remap of before.
#[macro_export]
macro_rules! after {
    (
        $fnname:ident: $tagrule:tt $stepfn:expr
    ) => {
        before!($fnname: $tagrule $stepfn);
    };

    (
        $fnname:ident $scenariofn:expr
    ) => {
        before!($fnname: "" $scenariofn);
    };
}

#[macro_export]
macro_rules! cucumber {
    (
        features: $featurepath:tt;
        world: $worldtype:path;
        steps: $vec:expr;
        setup: $setupfn:expr;
        before: $beforefns:expr;
        after: $afterfns:expr
<<<<<<< HEAD
    ) => {
        cucumber!(@finish; $featurepath; $worldtype; $vec; Some($setupfn); Some($beforefns); Some($afterfns));
    };

    (
        features: $featurepath:tt;
        world: $worldtype:path;
        steps: $vec:expr;
        setup: $setupfn:expr;
        before: $beforefns:expr
    ) => {
        cucumber!(@finish; $featurepath; $worldtype; $vec; Some($setupfn); Some($beforefns); None);
    };

        (
        features: $featurepath:tt;
        world: $worldtype:path;
        steps: $vec:expr;
        setup: $setupfn:expr;
        after: $afterfns:expr
    ) => {
=======
    ) => {
        cucumber!(@finish; $featurepath; $worldtype; $vec; Some($setupfn); Some($beforefns); Some($afterfns));
    };

    (
        features: $featurepath:tt;
        world: $worldtype:path;
        steps: $vec:expr;
        setup: $setupfn:expr;
        before: $beforefns:expr
    ) => {
        cucumber!(@finish; $featurepath; $worldtype; $vec; Some($setupfn); Some($beforefns); None);
    };

        (
        features: $featurepath:tt;
        world: $worldtype:path;
        steps: $vec:expr;
        setup: $setupfn:expr;
        after: $afterfns:expr
    ) => {
>>>>>>> 8364132e
        cucumber!(@finish; $featurepath; $worldtype; $vec; Some($setupfn); None; Some($afterfns));
    };

    (
        features: $featurepath:tt;
        world: $worldtype:path;
        steps: $vec:expr;
        before: $beforefns:expr;
        after: $afterfns:expr
    ) => {
        cucumber!(@finish; $featurepath; $worldtype; $vec; None; Some($beforefns); Some($afterfns));
    };

    (
        features: $featurepath:tt;
        world: $worldtype:path;
        steps: $vec:expr;
        before: $beforefns:expr
    ) => {
        cucumber!(@finish; $featurepath; $worldtype; $vec; None; Some($beforefns); None);
    };

    (
        features: $featurepath:tt;
        world: $worldtype:path;
        steps: $vec:expr;
        after: $afterfns:expr
    ) => {
        cucumber!(@finish; $featurepath; $worldtype; $vec; None; None; Some($afterfns));
    };

    (
        features: $featurepath:tt;
        world: $worldtype:path;
        steps: $vec:expr;
        setup: $setupfn:expr
    ) => {
        cucumber!(@finish; $featurepath; $worldtype; $vec; Some($setupfn); None; None);
    };

    (
        features: $featurepath:tt;
        world: $worldtype:path;
        steps: $vec:expr
    ) => {
        cucumber!(@finish; $featurepath; $worldtype; $vec; None; None; None);
    };

    (
        @finish; $featurepath:tt; $worldtype:path; $vec:expr; $setupfn:expr; $beforefns:expr; $afterfns:expr
    ) => {
        #[allow(unused_imports)]
        fn main() {
            use std::path::Path;
            use std::process;
            use $crate::gherkin::Scenario;
            use $crate::{Steps, World, DefaultOutput};
            use $crate::cli::make_app;

            let options = match make_app() {
                Ok(v) => v,
                Err(e) => panic!(e)
            };

            let path = match Path::new($featurepath).canonicalize() {
                Ok(p) => p,
                Err(e) => {
                    eprintln!("{}", e);
                    eprintln!("There was an error parsing \"{}\"; aborting.", $featurepath);
                    process::exit(1);
                }
            };

            if !&path.exists() {
                eprintln!("Path {:?} does not exist; aborting.", &path);
                process::exit(1);
            }

            let tests = {
                let step_groups: Vec<Steps<$worldtype>> = $vec.iter().map(|f| f()).collect();
                let mut combined_steps = Steps::new();

                for step_group in step_groups.into_iter() {
                    combined_steps.given.extend(step_group.given);
                    combined_steps.when.extend(step_group.when);
                    combined_steps.then.extend(step_group.then);

                    combined_steps.regex.given.extend(step_group.regex.given);
                    combined_steps.regex.when.extend(step_group.regex.when);
                    combined_steps.regex.then.extend(step_group.regex.then);
                }

                combined_steps
            };
            
            let mut output = DefaultOutput::default();

            let setup_fn: Option<fn() -> ()> = $setupfn;
            let before_fns: Option<&[fn(&Scenario) -> ()]> = $beforefns;
            let after_fns: Option<&[fn(&Scenario) -> ()]> = $afterfns;

            match setup_fn {
                Some(f) => f(),
                None => {}
            };

            if !tests.run(&path, before_fns, after_fns, options, &mut output) {
                process::exit(1);
            }
        }
    }
}


#[macro_export]
macro_rules! skip {
    () => {
        unimplemented!("test skipped");
    }
}

#[macro_export]
macro_rules! steps {
    (
        @gather_steps, $worldtype:path, $tests:tt,
        $ty:ident regex $name:tt $body:expr;
    ) => {
        $tests.regex.$ty.insert(
            HashableRegex(Regex::new($name).expect(&format!("{} is a valid regex", $name))),
                RegexTestCase::new($body));
    };

    (
        @gather_steps, $worldtype:path, $tests:tt,
        $ty:ident regex $name:tt $body:expr; $( $items:tt )*
    ) => {
        $tests.regex.$ty.insert(
            HashableRegex(Regex::new($name).expect(&format!("{} is a valid regex", $name))),
                RegexTestCase::new($body));

        steps!(@gather_steps, $worldtype, $tests, $( $items )*);
    };

    (
        @gather_steps, $worldtype:path, $tests:tt,
        $ty:ident regex $name:tt, ($($arg_type:tt),*) $body:expr;
    ) => {
        $tests.regex.$ty.insert(
            HashableRegex(Regex::new($name).expect(&format!("{} is a valid regex", $name))),
                RegexTestCase::new(|world: &mut $worldtype, matches, step| {
                    let closure: Box<Fn(&mut $worldtype, $($arg_type,)* &Step) -> ()> = Box::new($body);

                    let mut i = 0;
                    closure(world,
                        $( matches[{i += 1; i}].parse::<$arg_type>().expect(&format!("Failed to parse argument {} '{}' of type {}", i, matches[i], stringify!($arg_type))),)*
                        step
                    )
                }));
    };

    (
        @gather_steps, $worldtype:path, $tests:tt,
        $ty:ident regex $name:tt, ($($arg_type:tt),*) $body:expr; $( $items:tt )*
    ) => {
        $tests.regex.$ty.insert(
            HashableRegex(Regex::new($name).expect(&format!("{} is a valid regex", $name))),
                RegexTestCase::new(|world: &mut $worldtype, matches, step| {
                    let closure: Box<Fn(&mut $worldtype, $($arg_type,)* &Step) -> ()> = Box::new($body);
                    
                    let mut i = 0;
                    closure(world,
                        $( matches[{i += 1; i}].parse::<$arg_type>().expect(&format!("Failed to parse argument {} '{}' of type {}", i, matches[i], stringify!($arg_type))),)*
                        step
                    )
                }));

        steps!(@gather_steps, $worldtype, $tests, $( $items )*);
    };

    (
        @gather_steps, $worldtype:path, $tests:tt,
        $ty:ident $name:tt $body:expr;
    ) => {
        $tests.$ty.insert($name, TestCase::new($body));
    };

    (
        @gather_steps, $worldtype:path, $tests:tt,
        $ty:ident $name:tt $body:expr; $( $items:tt )*
    ) => {
        $tests.$ty.insert($name, TestCase::new($body));

        steps!(@gather_steps, $worldtype, $tests, $( $items )*);
    };

    (
        world: $worldtype:path;
        $( $items:tt )*
    ) => {
        #[allow(unused_imports)]
        pub fn steps<'a>() -> $crate::Steps<'a, $worldtype> {
            use std::path::Path;
            use std::process;
            use $crate::regex::Regex;
            use $crate::{Steps, TestCase, RegexTestCase, HashableRegex};
            use $crate::gherkin::Step;

            let mut tests: Steps<'a, $worldtype> = Steps::new();
            steps!(@gather_steps, $worldtype, tests, $( $items )*);
            tests
        }
    };
}<|MERGE_RESOLUTION|>--- conflicted
+++ resolved
@@ -6,11 +6,8 @@
 // option. This file may not be copied, modified, or distributed
 // except according to those terms.
 
-<<<<<<< HEAD
 #![cfg_attr(feature = "nightly", feature(set_stdio))]
-=======
-#![feature(set_stdio)]
->>>>>>> 8364132e
+
 
 pub extern crate gherkin_rust as gherkin;
 pub extern crate regex;
@@ -34,13 +31,9 @@
 
 use output::OutputVisitor;
 pub use output::default::DefaultOutput;
-<<<<<<< HEAD
-
 
 mod panic_trap;
 use panic_trap::{PanicDetails, PanicTrap};
-=======
->>>>>>> 8364132e
 
 pub trait World: Default {}
 
@@ -200,43 +193,11 @@
 
         match test_result.result {
             Ok(_) => TestResult::Pass,
-<<<<<<< HEAD
             Err(panic_info) => {
                 if panic_info.payload == "not yet implemented" {
                     TestResult::Unimplemented
                 } else {
                     TestResult::Fail(panic_info, test_result.stdout)
-
-=======
-            Err(any) => {
-                let mut state = last_panic_hook.lock().expect("unpoisoned");
-                let loc = match &*state {
-                    Some(v) => &v,
-                    None => "unknown"
-                };
-
-                let s = {
-                    if let Some(s) = any.downcast_ref::<String>() {
-                        s.as_str()
-                    } else if let Some(s) = any.downcast_ref::<&str>() {
-                        *s
-                    } else {
-                        ""
-                    }
-                };
-
-                if s.ends_with("test skipped") {
-                    TestResult::Skipped
-                } else {
-                    let mut m = format!("Panicked with: {}", s);
-
-                    if &captured_io.stdout.len() > &0usize {
-                        m.push_str("\n\n");
-                        m.push_str(&String::from_utf8_lossy(&captured_io.stdout));
-                    }
-
-                    TestResult::Fail(m, loc.to_owned())
->>>>>>> 8364132e
                 }
             }
         }
@@ -248,18 +209,13 @@
         scenario: &'a gherkin::Scenario,
         before_fns: &'a Option<&[fn(&Scenario) -> ()]>,
         after_fns: &'a Option<&[fn(&Scenario) -> ()]>,
-<<<<<<< HEAD
         suppress_output: bool,
-=======
-        last_panic: Arc<Mutex<Option<String>>>,
->>>>>>> 8364132e
         output: &mut impl OutputVisitor
     ) -> bool {
         output.visit_scenario(&scenario);
 
         let mut has_failures = false;
 
-<<<<<<< HEAD
         let mut world = {
             let panic_trap = PanicTrap::run(suppress_output, || T::default());
             match panic_trap.result {
@@ -271,18 +227,6 @@
                         Write::write(&mut stderr(), &panic_trap.stdout).unwrap();
                     }
                     panic!(panic_info.payload);
-=======
-        let captured_io = capture_io(|| T::default());
-        let mut world = match captured_io.result {
-            Ok(v) => v,
-            Err(e) => {
-                eprintln!("An error occurred creating world:");
-                if &captured_io.stdout.len() > &0usize {
-                    let msg = String::from_utf8_lossy(&captured_io.stdout).to_string();
-                    panic!(msg);
-                } else {
-                    panic!(e);
->>>>>>> 8364132e
                 }
             }
         };
@@ -327,19 +271,11 @@
                 let result = self.run_test(&mut world, test_type, &step, suppress_output);
                 output.visit_step_result(&scenario, &step, &result);
                 match result {
-<<<<<<< HEAD
                     TestResult::Pass => {},
                     TestResult::Fail(_, _) => { 
                         has_failures = true;
                         is_skipping = true;
                     },
-=======
-                    TestResult::Pass => {}
-                    TestResult::Fail(_, _) => {
-                        has_failures = true;
-                        is_skipping = true;
-                    }
->>>>>>> 8364132e
                     _ => {
                         is_skipping = true;
                         output.visit_scenario_skipped(&scenario);
@@ -395,11 +331,7 @@
                         continue;
                     }
                 }
-<<<<<<< HEAD
                 if !self.run_scenario(&feature, &scenario, &before_fns, &after_fns, options.suppress_output, output) {
-=======
-                if !self.run_scenario(&feature, &scenario, &before_fns, &after_fns, last_panic.clone(), output) {
->>>>>>> 8364132e
                     has_failures = true;
                 }
             }
@@ -484,7 +416,6 @@
         setup: $setupfn:expr;
         before: $beforefns:expr;
         after: $afterfns:expr
-<<<<<<< HEAD
     ) => {
         cucumber!(@finish; $featurepath; $worldtype; $vec; Some($setupfn); Some($beforefns); Some($afterfns));
     };
@@ -506,29 +437,6 @@
         setup: $setupfn:expr;
         after: $afterfns:expr
     ) => {
-=======
-    ) => {
-        cucumber!(@finish; $featurepath; $worldtype; $vec; Some($setupfn); Some($beforefns); Some($afterfns));
-    };
-
-    (
-        features: $featurepath:tt;
-        world: $worldtype:path;
-        steps: $vec:expr;
-        setup: $setupfn:expr;
-        before: $beforefns:expr
-    ) => {
-        cucumber!(@finish; $featurepath; $worldtype; $vec; Some($setupfn); Some($beforefns); None);
-    };
-
-        (
-        features: $featurepath:tt;
-        world: $worldtype:path;
-        steps: $vec:expr;
-        setup: $setupfn:expr;
-        after: $afterfns:expr
-    ) => {
->>>>>>> 8364132e
         cucumber!(@finish; $featurepath; $worldtype; $vec; Some($setupfn); None; Some($afterfns));
     };
 
