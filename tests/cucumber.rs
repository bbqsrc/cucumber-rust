#[macro_use]
extern crate cucumber_rust;

use std::default::Default;

pub struct MyWorld {
    pub thing: bool
}

impl cucumber_rust::World for MyWorld {}

impl Default for MyWorld {
    fn default() -> MyWorld {
        MyWorld {
            thing: false
        }
    }
}

#[cfg(test)]
mod basic {
    steps! {
        world: ::MyWorld;
        when regex "^test (.*) regex$" |_world, matches, _step| {
            println!("{}", matches[1]);
        };

        given "a thing" |_world, _step| {
            assert!(true);
        };

        when "another thing" |_world, _step| {
            assert!(false);
        };

        when "something goes right" |_world, _step| { 
            assert!(true);
        };

        when "something goes wrong" |_world, _step| {
            println!("Something to stdout");
            eprintln!("Something to stderr");
            panic!("This is my custom panic message");
        };
<<<<<<< HEAD

      then "another thing" |_world, _step| {
            assert!(true)
        };
=======
>>>>>>> 8364132e
    }
}

fn before_thing(step: &cucumber_rust::Scenario) {

}

before!(some_before: "@tag2 and @tag3" |scenario| {
    println!("{}", "lol");
});

before!(something_great |scenario| {

});

after!(after_thing |scenario| {

});

fn setup() {

}

cucumber! {
    features: "./features";
    world: ::MyWorld;
    steps: &[
        basic::steps
    ];
    setup: setup;
    before: &[before_thing, some_before, something_great];
    after: &[after_thing]
}<|MERGE_RESOLUTION|>--- conflicted
+++ resolved
@@ -42,13 +42,9 @@
             eprintln!("Something to stderr");
             panic!("This is my custom panic message");
         };
-<<<<<<< HEAD
-
       then "another thing" |_world, _step| {
             assert!(true)
         };
-=======
->>>>>>> 8364132e
     }
 }
 
